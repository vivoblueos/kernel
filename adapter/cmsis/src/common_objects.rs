// Copyright (c) 2025 vivo Mobile Communication Co., Ltd.
//
// Licensed under the Apache License, Version 2.0 (the "License");
// you may not use this file except in compliance with the License.
// You may obtain a copy of the License at
//
//       http://www.apache.org/licenses/LICENSE-2.0
//
// Unless required by applicable law or agreed to in writing, software
// distributed under the License is distributed on an "AS IS" BASIS,
// WITHOUT WARRANTIES OR CONDITIONS OF ANY KIND, either express or implied.
// See the License for the specific language governing permissions and
// limitations under the License.

extern crate alloc;
use crate::{os_adapter, MAX_NAME_LEN};
#[cfg(event_flags)]
use blueos::sync::event_flags::EventFlagsMode;
use blueos::{
    error::Error,
    scheduler::{self, InsertModeTrait},
    sync::{mqueue::SendMode, SpinLockGuard},
    thread,
    types::{Arc, ThreadPriority, Uint},
};
use core::ptr::NonNull;
use delegate::delegate;

// Define the OS adapter types
os_adapter! {
    "sem" => OsSemaphore: blueos::sync::semaphore::Semaphore,
}

impl OsSemaphore {
    delegate! {
        to self.inner() {
            pub fn init(&self, counter: Uint);
            pub fn count(&self) -> blueos::types::Uint;
            pub fn try_acquire<M: InsertModeTrait>(&self) -> bool;
            pub fn acquire_notimeout<M: InsertModeTrait>(&self) -> bool;
            pub fn acquire_timeout<M: InsertModeTrait>(&self, t: usize) -> bool;
            pub fn acquire<M: InsertModeTrait>(&self, timeout: Option<usize>) -> bool;
            pub fn release(&self);
        }
    }
}

#[cfg(event_flags)]
os_adapter! {
    "evt" => OsEventFlags: blueos::sync::event_flags::EventFlags,
}

#[cfg(event_flags)]
impl OsEventFlags {
    delegate! {
        to self.inner() {
            pub fn init(&self, flags: u32);
            pub fn get(&self) -> u32;
            pub fn set(&self, flags: u32) -> Result<u32, Error>;
            pub fn clear(&self, flags: u32) -> u32;
            pub fn wait<M: InsertModeTrait>(&self, flags: u32, mode: EventFlagsMode, timeout: usize) -> Result<u32, Error>;
        }
    }
}

os_adapter! {
<<<<<<< HEAD
    "mqueue" => OsMessageQueue: blueos::sync::mqueue::MessageQueue,
}

impl OsMessageQueue {
    delegate! {
        to self.inner() {
            pub fn node_info(&self) -> (usize, u32);
            pub fn sendable_count(&self) -> u32;
            pub fn recvable_count(&self) ->u32;
            pub fn send(&self, buffer: &[u8], size: usize, timeout: usize, urgent: SendMode) -> Result<(), Error>;
            pub fn recv(&self, buffer: &mut [u8], size: usize, timeout: usize) -> Result<(), Error>;
            pub fn reset(&self);
=======
    "mutex" => OsMutex: blueos::sync::mutex::Mutex,
}

impl OsMutex {
    delegate! {
        to self.inner() {
            pub fn pend_for(&self, timeout: usize) -> bool;
            pub fn post(&self);
            pub fn owner(&self) -> Option<thread::ThreadNode>;
>>>>>>> 7200d201
        }
    }
}
#[cfg(test)]
mod tests {
    use super::*;
    use blueos::thread::{Builder, Entry};
    use blueos_test_macro::test;

    use alloc::boxed::Box;

    os_adapter! {
        "th" => TestThread: blueos::thread::Thread {
            test_field1: u32,
            test_field2: u32,
        }
    }

    /// Helper function to create a name array from a string
    fn create_name_array(name: &str) -> [u8; MAX_NAME_LEN] {
        let mut name_array = [0u8; MAX_NAME_LEN];
        let bytes = name.as_bytes();
        let len = core::cmp::min(bytes.len(), MAX_NAME_LEN - 1);
        name_array[..len].copy_from_slice(&bytes[..len]);
        name_array
    }

    extern "C" fn test_thread_entry() {
        // do nothing
    }

    #[test]
    fn test_os_thread_creation() {
        let thread = Builder::new(Entry::C(test_thread_entry)).build();
        let name = create_name_array("thread0");
        let os_thread = TestThread::new(thread.clone(), name, 1, 2);
        assert_eq!(os_thread.name(), "thread0");
        // 1 in global queue, 1 in os_thread, 1 in ready queue
        // total 3, drop one reference here
        drop(os_thread);
        scheduler::queue_ready_thread(thread::CREATED, thread);
        scheduler::yield_me(); // to retire the thread
    }

    #[test]
    fn test_os_thread_creation2() {
        let thread = Builder::new(Entry::C(test_thread_entry)).build();
        let os_thread = TestThread::with_default_name(thread.clone());
        assert_eq!(os_thread.name(), "th1");
        // 1 in global queue, 1 in os_thread, 1 in ready queue
        // total 3, drop one reference here
        drop(os_thread);
        scheduler::queue_ready_thread(thread::CREATED, thread);
        scheduler::yield_me(); // to retire the thread
    }
}<|MERGE_RESOLUTION|>--- conflicted
+++ resolved
@@ -64,7 +64,6 @@
 }
 
 os_adapter! {
-<<<<<<< HEAD
     "mqueue" => OsMessageQueue: blueos::sync::mqueue::MessageQueue,
 }
 
@@ -77,7 +76,11 @@
             pub fn send(&self, buffer: &[u8], size: usize, timeout: usize, urgent: SendMode) -> Result<(), Error>;
             pub fn recv(&self, buffer: &mut [u8], size: usize, timeout: usize) -> Result<(), Error>;
             pub fn reset(&self);
-=======
+        }
+    }
+}
+
+os_adapter! {
     "mutex" => OsMutex: blueos::sync::mutex::Mutex,
 }
 
@@ -87,10 +90,10 @@
             pub fn pend_for(&self, timeout: usize) -> bool;
             pub fn post(&self);
             pub fn owner(&self) -> Option<thread::ThreadNode>;
->>>>>>> 7200d201
         }
     }
 }
+
 #[cfg(test)]
 mod tests {
     use super::*;
