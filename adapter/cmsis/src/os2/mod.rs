// Copyright (c) 2025 vivo Mobile Communication Co., Ltd.
//
// Licensed under the Apache License, Version 2.0 (the "License");
// you may not use this file except in compliance with the License.
// You may obtain a copy of the License at
//
//       http://www.apache.org/licenses/LICENSE-2.0
//
// Unless required by applicable law or agreed to in writing, software
// distributed under the License is distributed on an "AS IS" BASIS,
// WITHOUT WARRANTIES OR CONDITIONS OF ANY KIND, either express or implied.
// See the License for the specific language governing permissions and
// limitations under the License.

pub mod delay;
pub mod event_flags;
pub mod kernel;
pub mod mempool;
<<<<<<< HEAD
pub mod mqueue;
=======
pub mod mutex;
>>>>>>> 7200d201
pub mod semaphore;
pub mod thread;
pub mod tick;
pub mod timer;<|MERGE_RESOLUTION|>--- conflicted
+++ resolved
@@ -16,11 +16,8 @@
 pub mod event_flags;
 pub mod kernel;
 pub mod mempool;
-<<<<<<< HEAD
 pub mod mqueue;
-=======
 pub mod mutex;
->>>>>>> 7200d201
 pub mod semaphore;
 pub mod thread;
 pub mod tick;
