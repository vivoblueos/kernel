--- conflicted
+++ resolved
@@ -121,13 +121,8 @@
     pub fn pend_for(&self, mut ticks: usize) -> bool {
         debug_assert!(!irq::is_in_irq());
         let this_thread = scheduler::current_thread();
-<<<<<<< HEAD
-        let this_mutex = unsafe { MutexList::make_arc_from(&self.mutex_node) };
-        //#[cfg(debugging_scheduler)]
-=======
         let this_mutex = unsafe { MutexList::clone_from(&self.mutex_node) };
         #[cfg(debugging_scheduler)]
->>>>>>> 5c0685e2
         crate::trace!(
             "[PEND_FOR] TH:0x{:x} is getting the spinlock of mutex {:?}",
             Thread::id(&this_thread),
@@ -348,15 +343,9 @@
             if self.decrement_nesting_count() > 1 {
                 return;
             }
-<<<<<<< HEAD
-            let mut this_mutex = unsafe { MutexList::make_arc_from(&self.mutex_node) };
+            let mut this_mutex = unsafe { MutexList::clone_from(&self.mutex_node) };
             for we in this_lock.iter() {
                 let t = we.thread.clone();
-=======
-            let mut this_mutex = unsafe { MutexList::clone_from(&self.mutex_node) };
-            while let Some(next) = this_lock.pop_front() {
-                let t = next.thread.clone();
->>>>>>> 5c0685e2
                 if let Some(timer) = &t.timer {
                     timer.stop();
                 }
